# Copyright (C) 2019 Istituto Italiano di Tecnologia (IIT). All rights reserved.
# This software may be modified and distributed under the terms of the
# GNU Lesser General Public License v2.1 or any later version.

<<<<<<< HEAD
add_subdirectory(OptimalControlUtilities)
=======

add_subdirectory(YarpUtilities)
>>>>>>> 26ee1997
add_subdirectory(BipedalLocomotionControllers)<|MERGE_RESOLUTION|>--- conflicted
+++ resolved
@@ -2,10 +2,7 @@
 # This software may be modified and distributed under the terms of the
 # GNU Lesser General Public License v2.1 or any later version.
 
-<<<<<<< HEAD
-add_subdirectory(OptimalControlUtilities)
-=======
 
 add_subdirectory(YarpUtilities)
->>>>>>> 26ee1997
+add_subdirectory(OptimalControlUtilities)
 add_subdirectory(BipedalLocomotionControllers)